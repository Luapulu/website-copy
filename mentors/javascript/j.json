--- conflicted
+++ resolved
@@ -1,5 +1,4 @@
 [
-<<<<<<< HEAD
   {
     "github_username": "jvarness",
     "name": "Jake Varness",
@@ -7,9 +6,8 @@
     "link_url": "http://jvarness.github.io/",
     "avatar_url": "https://pbs.twimg.com/profile_images/791823568812187648/QM6VKGDq_400x400.jpg",
     "bio": "I'm fascinated by all of the different practical applications that JavaScript has to offer. I've developed JavaScript professionally for many years, and have worked on single-page applications using Knockout.js/Durandal, as well as Node.js applications!"
-  }
-=======
-    {
+   },
+   {
         "github_username": "junedev",
         "name": "June",
         "link_text": "Website",
@@ -17,5 +15,4 @@
         "avatar_url": "https://avatars0.githubusercontent.com/u/12543047?s=400&u=b52483bce01c804a73b5fc2e2d0ce9884672c76f&v=4",
         "bio":"I really like using JavaScript in the back-end. After a web development bootcamp I was working as Node.js developer for 2 years before switching to Go."
     }
->>>>>>> 2843eca6
 ]