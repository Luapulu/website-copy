--- conflicted
+++ resolved
@@ -1,19 +1,20 @@
 [
   {
-<<<<<<< HEAD
+
     "github_username": "rutaka-n",
     "name": "Vladislav Promzelev",
     "link_text": null,
     "link_url": null,
     "avatar_url": null,
     "bio": "I'm a software engineer. I develop high load systems with erlang/otp and elixir. Also I have experience with ruby and some other programming languages."
-=======
+  },
+  {
     "github_username": "rishiip",
     "name": "Rishi Pithadiya",
     "link_text": "http://rishiip.github.io/",
     "link_url": "http://rishiip.github.io/",
     "avatar_url": "http://rishiip.github.io/assets/images/dp.jpg",
     "bio": "I love Ruby for its simplicity and readability. I have been using it professionally for more than 3 years. I love mentoring ruby because it giving me ability to learn something new."
->>>>>>> 6fe5366c
+
   }
 ]