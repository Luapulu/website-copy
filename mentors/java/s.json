--- conflicted
+++ resolved
@@ -1,21 +1,18 @@
 [
-<<<<<<< HEAD
-  {
+{
     "github_username": "SunKing2",
     "name": "Louie van Bommel",
     "link_text": "alwayswantedtoplay.com",
     "link_url": "http://alwayswantedtoplay.com",
     "avatar_url": "http://alwayswantedtoplay.com/images/sunking2.png",
     "bio": "I've been doing java for a long time, including a word game that was online for years. I love Haskell, and I'm learning Elm, Rust, and (yikes!) Perl. Say hi if ya like :) "
-}  
-=======
-    {
-        "github_username": "simpleauthority",
-        "name": "Jacob Andersen",
-        "link_text": null,
-        "link_url": null,
-        "avatar_url": null,
-        "bio": "I am a Java nut. While some may hate it for its (seemingly) unnecessary verbosity at times, that is one of the main reasons I love it. I've written Java as a hobby and professionally for over five years."
-    }
->>>>>>> fc0c9d68
+},  
+{
+     "github_username": "simpleauthority",
+      "name": "Jacob Andersen",
+      "link_text": null,
+      "link_url": null,
+      "avatar_url": null,
+      "bio": "I am a Java nut. While some may hate it for its (seemingly) unnecessary verbosity at times, that is one of the main reasons I love it. I've written Java as a hobby and professionally for over five years."
+ }
 ]