--- conflicted
+++ resolved
@@ -1,19 +1,18 @@
 [
   {
-<<<<<<< HEAD
     "github_username": "ajkavanagh",
     "name": "Alex Kavanagh",
     "link_text": null,
     "link_url": null,
     "avatar_url": null,
     "bio": "Rust is a refreshing alternative to C, C++ and golang.  I find it elegant, relatively concise and very interesting to use.  I've not used in professionally, yet, but have many years of C, JavaScript and Python under my belt."
-=======
+  },
+  {
     "github_username": "AndrewRadev",
     "name": "Andrew Radev",
     "link_text": null,
     "link_url": null,
     "avatar_url": null,
     "bio": "Rust is a language that feels as comfortable as the next Ruby. While I can't say I'm an expert quite yet, I've taught a university course in it, so I hope I've picked up enough skill to help beginners out."
->>>>>>> c7984c66
   }
 ]