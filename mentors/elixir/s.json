[
  {
<<<<<<< HEAD
    "github_username": "ser1us",
    "name": "Christoph Lipp",
    "link_text": null,
    "link_url": null,
    "avatar_url": null,
    "bio":
      "The syntax is slightly ruby-ish and quite easy to grasp. But it truly is stading on the shoulders of giants (Erlang / OTP) which makes it my go to language for most new projects."
=======
    "github_username": "supersimple",
    "name": "Todd Resudek",
    "link_text": null,
    "link_url": null,
    "avatar_url": null,
    "bio": "I am happy to help. I have been working professionally in Elixir since January 2018 and have presented at Empex, ElixirDaze, and ElixirConf 2018."
>>>>>>> ae990940
  }
]<|MERGE_RESOLUTION|>--- conflicted
+++ resolved
@@ -1,6 +1,6 @@
 [
   {
-<<<<<<< HEAD
+
     "github_username": "ser1us",
     "name": "Christoph Lipp",
     "link_text": null,
@@ -8,13 +8,14 @@
     "avatar_url": null,
     "bio":
       "The syntax is slightly ruby-ish and quite easy to grasp. But it truly is stading on the shoulders of giants (Erlang / OTP) which makes it my go to language for most new projects."
-=======
+  },
+  {
     "github_username": "supersimple",
     "name": "Todd Resudek",
     "link_text": null,
     "link_url": null,
     "avatar_url": null,
     "bio": "I am happy to help. I have been working professionally in Elixir since January 2018 and have presented at Empex, ElixirDaze, and ElixirConf 2018."
->>>>>>> ae990940
+
   }
 ]