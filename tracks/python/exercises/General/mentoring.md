--- conflicted
+++ resolved
@@ -166,7 +166,6 @@
 Leaving the `pass` is a sign that student doesn't
 understand the keyword.  
 
-<<<<<<< HEAD
 #### Variable Names
 
 In Python, we do not need to declare the type of a variable.  
@@ -202,15 +201,15 @@
 
 Encourage clarity in everything.  
 
-````python
+```python
 def Hamming_distance(strand_a, strand_b):
     if len(strand_a) != len(strand_b):
         raise ValueError("Strands should be equal in length!")
     return sum(1 for ch1, ch2 in zip(strand_a, strand_b) if ch1 != ch2])
-````
+```
 
 This makes clear that we are counting the number of pairs that don't match.
-=======
+
 #### Many Unhappy Returns
 
 There is an rule of thumb that functions should have a single return.
@@ -260,5 +259,4 @@
 ```
 
 Of course, the else is optional at this point: Fat Elvis 
-has left the building and we are all together on the happy path.  
->>>>>>> d9613bd9
+has left the building and we are all together on the happy path.  