[
  {
<<<<<<< HEAD
    "github_username": "jgomo3",
    "name": "Jesús Gómez",
    "link_text": null,
    "link_url": null,
    "avatar_url": null,
    "bio": "I'm working with a Ruby based Ruby backend legacy System. I found it a powerful language but dangerous at the same time, so a good discipline is key for working with it. I'll try to share some of my experience here."
=======
    "github_username": "jcmorrow",
    "name": "Josh Morrow",
    "link_text": null,
    "link_url": null,
    "avatar_url": null,
    "bio": "I've been using ruby professionally for five years. It was the first language I really fell in love with, and it's still my goto tool for quite a few tasks including web development."
  },
  {
    "github_username": "jpotts244",
    "name": "Jackie Potts",
    "link_text": null,
    "link_url": null,
    "avatar_url": null,
    "bio": "Hi! I'm a Ruby developer from NYC looking to help grow the community and get more people writing Ruby!"
>>>>>>> cecdb449
  }
]<|MERGE_RESOLUTION|>--- conflicted
+++ resolved
@@ -1,13 +1,13 @@
 [
   {
-<<<<<<< HEAD
     "github_username": "jgomo3",
     "name": "Jesús Gómez",
     "link_text": null,
     "link_url": null,
     "avatar_url": null,
     "bio": "I'm working with a Ruby based Ruby backend legacy System. I found it a powerful language but dangerous at the same time, so a good discipline is key for working with it. I'll try to share some of my experience here."
-=======
+  },
+  {
     "github_username": "jcmorrow",
     "name": "Josh Morrow",
     "link_text": null,
@@ -22,6 +22,5 @@
     "link_url": null,
     "avatar_url": null,
     "bio": "Hi! I'm a Ruby developer from NYC looking to help grow the community and get more people writing Ruby!"
->>>>>>> cecdb449
   }
 ]