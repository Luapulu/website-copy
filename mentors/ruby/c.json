--- conflicted
+++ resolved
@@ -1,4 +1,4 @@
-<<<<<<< HEAD
+
 [
   {
     "github_username": "conradbeach",
@@ -7,8 +7,7 @@
     "link_url": null,
     "avatar_url": null,
     "bio": "I love the Ruby programming language; it's a joy to write code with it. The majority of my development experience is with Ruby, and I'm excited to help others learn it."
-=======
-[  
+  },  
   {
     "github_username": "corroded",
     "name": "Eumir Gaspar",
@@ -16,6 +15,5 @@
     "link_url": null,
     "avatar_url": null,
     "bio": "I love Ruby and am very passionate about it. I have used Ruby (and Rails) professionally since 2009 and have maintained the RubyConf Philippines site as a volunteer since 2014."
->>>>>>> 2a82b53a
   }
 ]