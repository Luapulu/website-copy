--- conflicted
+++ resolved
@@ -16,15 +16,13 @@
     "bio": "For years, Python is my default language of choice when solving computing problems in general. I'm a member of Python Venezuela."
   },
   {
-<<<<<<< HEAD
      "github_username": "jeffdparker",
      "name": "Jeff Parker",
      "link_text": "Game face",
      "link_url": "https://www.extension.harvard.edu/faculty-directory/jeff-parker",
      "avatar_url": null,
      "bio": "I enjoy the simplicity of Python."
-   }
-=======
+   },
     "github_username": "johndturn",
     "name": "John Turner",
     "link_text": null,
@@ -32,5 +30,4 @@
     "avatar_url": null,
     "bio": "I've been working, either professionally or on side projects, with Python for about 3 years now. I love its versatility, easy syntax, and powerful capabilities. I'm excited to share what I've learned, and learn from others as well!"
   }
->>>>>>> ae547e7b
 ]